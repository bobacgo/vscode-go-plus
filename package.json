{
  "name": "gopp",
  "displayName": "Go++",
  "description": "Enhance the experience of developing Go projects in VSCode (Go++, Go ++, gopp)",
<<<<<<< HEAD
  "version": "0.1.5",
=======
  "version": "0.1.9",
>>>>>>> 27f7dba0
  "publisher": "bobacgo",
  "repository": {
    "type": "git",
    "url": "https://github.com/bobacgo/vscode-go-plus.git"
  },
  "engines": {
    "vscode": "^1.74.0",
    "cursor": "^1.0.0"
  },
  "categories": [
    "Programming Languages",
    "Other"
  ],
  "activationEvents": [
    "onLanguage:go",
    "workspaceContains:*.go",
    "workspaceContains:*/*.go",
    "workspaceContains:*/*/*.go"
  ],
  "main": "./out/extension.js",
  "icon": "resources/logo.png",
  "contributes": {
    "commands": [
      {
        "command": "gopp.generateCode",
        "title": "Go++: 生成代码 (Generate Code)",
        "icon": "$(add)"
      },
      {
        "command": "gopp.navigateToInterface",
        "title": "Go++: Navigate to Interface (导航到接口)",
        "icon": "$(references)"
      },
      {
        "command": "gopp.listInterfaceImplementations",
        "title": "Go++: List Interface Implementations (列出接口实现)",
        "icon": "$(list-tree)"
      },
      {
        "command": "gopp.listMethodImplementations",
        "title": "Go++: List Method Implementations (列出方法实现)",
        "icon": "$(list-unordered)"
      },
      {
        "command": "gopp.navigateToInterfaceMethod",
        "title": "Go++: Navigate to Interface Method (导航到接口方法)",
        "icon": "$(go-to-file)"
      },
      {
        "command": "gopp.generateOptions",
        "title": "Go++: 生成代码选项 (Generate Code Options)",
        "icon": "$(gear)"
      },
      {
        "command": "gopp.generateUnitTest",
        "title": "Go++: 生成单元测试 (Generate Unit Tests)",
        "icon": "$(beaker)"
      },
      {
        "command": "gopp.generateOptionCode",
        "title": "Go++: 生成 Option 代码 (Generate Option Code)",
        "icon": "$(symbol-parameter)"
      },
      {
        "command": "gopp.runMain",
        "title": "Go++: 运行 Go Main 函数"
      },
      {
        "command": "gopp.debugMain",
        "title": "Go++: 调试 Go Main 函数"
      },
      {
        "command": "gopp.runMainWithArgs",
        "title": "Go++: 带参数运行 Go Main 函数"
      },
      {
        "command": "gopp.debugMainWithArgs",
        "title": "Go++: 带参数调试 Go Main 函数"
      },
      {
        "command": "gopp.setMainArgs",
        "title": "Go++: 设置 Go Main 函数参数"
      },
      {
        "command": "gopp.home",
        "title": "Go++: 打开工作空间导航器 (Open Workspace Navigator)",
        "category": "Go++",
        "icon": "$(project)"
      },
      {
        "command": "gopp.translateSettings",
        "title": "Go++: 翻译设置 (Translation Settings)",
        "icon": "$(settings-gear)"
      },
      {
        "command": "gopp.workspaceNavigator",
        "title": "Go++: 工作空间导航 (Workspace Navigation)",
        "category": "Go++",
        "icon": "$(home)"
      },
      {
        "command": "golibraries.refreshButton",
        "title": "刷新 Go 模块树",
        "icon": "$(refresh)"
      }
    ],
    "views": {
      "explorer": [
        {
          "id": "golibraries",
          "name": "Go Libraries",
          "icon": "./resources/icons/mod.svg",
          "contextualTitle": "Go Libraries",
          "when": "go.isExtensionActive"
        }
      ]
    },
    "keybindings": [
      {
        "command": "gopp.workspaceNavigator",
        "key": "ctrl+shift+g w",
        "mac": "cmd+shift+g w",
        "when": "editorTextFocus"
      }
    ],
    "configuration": {
      "title": "Go++",
      "properties": {
        "gopp.translation.engineType": {
          "type": "string",
          "default": "auto",
          "enum": [
            "auto",
            "microsoft",
            "google",
            "volcengine",
            "tencent"
          ],
          "description": "翻译引擎类型"
        },
        "gopp.translation.sourceLanguage": {
          "type": "string",
          "default": "en",
          "description": "源语言代码",
          "enum": [
            "en",
            "zh",
            "zh-TW",
            "ja",
            "ko",
            "fr",
            "de",
            "es",
            "ru",
            "pt",
            "ar",
            "it",
            "hi"
          ]
        },
        "gopp.translation.targetLanguage": {
          "type": "string",
          "default": "zh",
          "description": "目标语言代码",
          "enum": [
            "en",
            "zh",
            "zh-TW",
            "ja",
            "ko",
            "fr",
            "de",
            "es",
            "ru",
            "pt",
            "ar",
            "it",
            "hi"
          ]
        },
        "gopp.translation.autoDetectLanguage": {
          "type": "boolean",
          "default": true,
          "description": "自动检测源语言(中-英文互译)"
        },
        "gopp.translation.autoTranslateOnActiveEditor": {
          "type": "boolean",
          "default": false,
          "description": "激活编辑器时自动翻译注释"
        },
        "gopp.translation.microsoftApiKey": {
          "type": "string",
          "description": "微软翻译API密钥 https://portal.azure.com/#blade/Microsoft_Azure_Billing/SubscriptionsBlade",
          "password": true
        },
        "gopp.translation.googleApiKey": {
          "type": "string",
          "description": "谷歌翻译API密钥 https://console.cloud.google.com/apis/credentials",
          "password": true
        },
        "gopp.translation.volcengineAccessKeyId": {
          "type": "string",
          "description": "火山翻译访问密钥ID（免费2百万字符/月）"
        },
        "gopp.translation.volcengineSecretAccessKey": {
          "type": "string",
          "description": "火山翻译密钥 https://console.volcengine.com/iam/identitymanage/user",
          "password": true
        },
        "gopp.translation.tencentSecretId": {
          "type": "string",
          "description": "腾讯翻译君密钥ID（免费5百万字符/月）"
        },
        "gopp.translation.tencentSecretKey": {
          "type": "string",
          "description": "腾讯翻译君密钥 https://console.cloud.tencent.com/cam/capi",
          "password": true
        }
      }
    },
    "codeLens": {
      "language": "go"
    },
    "menus": {
      "view/title": [
        {
          "command": "golibraries.refreshButton",
          "when": "view == golibraries",
          "group": "navigation"
        }
      ]
    }
  },
  "scripts": {
    "vscode:prepublish": "npm run compile",
    "compile": "tsc -p ./",
    "watch": "tsc -watch -p ./",
    "pretest": "npm run compile && npm run lint",
    "lint": "eslint . --ext .ts,.tsx --max-warnings 999999",
    "lint:fix": "eslint . --ext .ts,.tsx --fix --max-warnings 999999",
    "test": "node ./out/test/runTest.js",
    "test:unit": "mocha --require ts-node/register 'src/test/unit/**/*.test.ts'",
    "test:integration": "node ./out/test/runTest.js",
    "coverage": "nyc npm run test",
    "package": "npx @vscode/vsce package",
    "publish": "vsce publish",
    "fix-spacing": "node scripts/fix-spacing.js"
  },
  "devDependencies": {
    "@types/glob": "^7.1.3",
    "@types/mocha": "^8.0.4",
    "@types/node": "^12.11.7",
    "@types/vscode": "^1.74.0",
    "@typescript-eslint/eslint-plugin": "^5.0.0",
    "@typescript-eslint/parser": "^5.0.0",
    "@vscode/vsce": "^2.22.0",
    "eslint": "^7.32.0",
    "glob": "^7.1.6",
    "mocha": "^8.1.3",
    "typescript": "^4.1.2",
    "vscode-test": "^1.6.1"
  },
  "dependencies": {
    "chokidar": "^3.6.0"
  },
  "keywords": [
    "Go",
    "Go ++",
    "Go++",
    "golang",
    "gopp",
    "bobacgo",
    "go language",
    "go development",
    "go tools",
    "go productivity",
    "go navigation",
    "go interface",
    "go implementation",
    "go translation",
    "go helper",
    "go code generator",
    "go unit test",
    "go workspace",
    "golang plus",
    "go enhance",
    "中文 go",
    "go 中文"
  ],
  "author": "lanjin.wei",
  "license": "ISC"
}<|MERGE_RESOLUTION|>--- conflicted
+++ resolved
@@ -2,11 +2,7 @@
   "name": "gopp",
   "displayName": "Go++",
   "description": "Enhance the experience of developing Go projects in VSCode (Go++, Go ++, gopp)",
-<<<<<<< HEAD
-  "version": "0.1.5",
-=======
   "version": "0.1.9",
->>>>>>> 27f7dba0
   "publisher": "bobacgo",
   "repository": {
     "type": "git",
